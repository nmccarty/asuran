--- conflicted
+++ resolved
@@ -7,21 +7,12 @@
 documentation = "https://docs.rs/crate/asuran"
 homepage = "https://asuran.rs"
 authors = ["Nathan McCarty <nathan@mccarty.io>"]
-<<<<<<< HEAD
-readme = "../README.md"
-=======
->>>>>>> ab2d90ca
 edition = "2018"
 keywords = ["encryption", "compression","deduplication","backup","archive"]
 
 [dependencies]
-<<<<<<< HEAD
-asuran-chunker = { version = "0.0.4", path = "../asuran-chunker/", features = ["streams"] }
-asuran-core = { version = "0.0.4", path = "../asuran-core/" }
-=======
 asuran-chunker = { version = "0.0.5" , path = "../asuran-chunker/", features = ["streams"] }
 asuran-core = { version = "0.0.5", path = "../asuran-core/" }
->>>>>>> ab2d90ca
 async-trait = "0.1.24"
 base64 = "0.11.0"
 bincode = "1.2.1"
