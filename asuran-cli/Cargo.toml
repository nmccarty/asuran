--- conflicted
+++ resolved
@@ -15,11 +15,7 @@
 chrono = "0.4.10"
 clap = { version = "2.33.0", features = ["yaml"] }
 futures = "0.3.4"
-<<<<<<< HEAD
-asuran = { version = "0.0.4", path = "../asuran" }
-=======
 asuran = { version = "0.0.5", path = "../asuran" }
->>>>>>> ab2d90ca
 prettytable-rs = "0.8.0"
 read_input = "0.8.3"
 rpassword = "4.0.5"
