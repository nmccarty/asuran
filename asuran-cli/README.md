--- conflicted
+++ resolved
@@ -1,45 +1,13 @@
-Table of Contents
-=================
+# Asuran CLI
 
-<<<<<<< HEAD
-1.	[Overview](#org57b2eea)
-2.	[Features Overview](#org812fd27)
-	1.	[Deduplication](#org47fe96a)
-	2.	[Encryption](#orga02b764)
-		1.	[Key generation and storage](#org42fd216)
-	3.	[Compression](#orga3a8341)
-		1.	[Intelligent Compression](#org229187f)
-	4.	[Authentication](#org31fdd14)
-3.	[Development Process / Contributing](#orgae4304f)
-	1.	[Roadmap](#org2561a5d)
-		1.	[0.1.0](#org2d906fb)
-		2.	[0.2.0](#org8db91cd)
-4.	[Mission Statement](#org4150617)
-	1.	[Suitable for long term archival](#orgb1a085b)
-	2.	[Secure](#org72ff4d6)
-	3.	[Flexible](#org83eed9c)
-	4.	[Fast](#orgcea528a)
-	5.	[Easily Embeddable](#org81e70a7)
-5.	[Inspiration/Motivation](#orgea481eb)
-	1.	[Features Borg has that Restic is missing](#org171cca7)
-	2.	[Features Restic has that Borg is missing](#orgca223a8)
-	3.	[Features I want that neither has](#org83a4af5)
-	4.	[Comparison with rdedup](#org9e9057f)
-6.	[Links](#org70a02ca)
-=======
 This is a thin CLI wrapper around [asuran](https://gitlab.com/asuran-rs/asuran) ([crates.io](https://crates.io/crates/asuran))
->>>>>>> 9d66bf39
 
-<a id="org57b2eea"></a>
+At the moment this is mostly used for testing and directly tracks the upstream library version.
 
-Overview
-========
+Please see the website at [asuran.rs](https://asuran.rs) for more information, as most of the cool stuff is implemented in the libasuran library proper.
 
-Asuran is a new archive format, and an implementation (in rust) of both a read/write library as well as a command line tool.
+## Getting Started
 
-<<<<<<< HEAD
-<a id="org812fd27"></a>
-=======
 In most cases you will be interacting with the command line asuran clinet (asuran-cli). Either
 build it from source from the asuran-cli directory in this repository, or install it with:
 ```bash
@@ -51,221 +19,13 @@
 
 This crate is ultimatly an extremely thin wrapper around the asuran API, so most documenation will
 be found there. 
->>>>>>> 9d66bf39
 
-Features Overview
-=================
+## License
 
-<a id="org47fe96a"></a>
+This project is licensed under the MIT license
 
-<<<<<<< HEAD
-Deduplication
--------------
+## Contacting
 
-Deduplication is achieved through a combination of content defined slicing and content addressable storage. The CAS backend will only store each chunk submitted to it once. The content defined slicing provides a reasonable assurance that objects will be broken up into chunks in such a way that duplicate chunks will occur, if possible, and not be stored twice.
+Join our [matrix chat](https://matrix.to/#/!gfTQMJBreSJoPEkEeI:matrix.org?via=matrix.org&via=t2bot.io) or our [Gitter chat](https://gitter.im/Asuran-rs/community?utm_source=share-link&utm_medium=link&utm_campaign=share-link) to ask questions, report bugs, or suggest improvements.
 
-<a id="orga02b764"></a>
-
-Encryption
-----------
-=======
-## Contacting
->>>>>>> 9d66bf39
-
-The encryption backend is plug able and can be changed on a chunk-by-chunk basis. Changing the default encryption will only change the encryption method for new chunks.
-
-Each chunk is encrypted and then put in an Object along side a tag indicating the encryption algorithm used, as well as the IV if the algorithm requires one.
-
-<a id="org42fd216"></a>
-
-### Key generation and storage
-
-They keys used by the encryption and HMAC are generated randomly at repository creation, and are stored on disk encrypted with a key derived from a user supplied passphrase. The current KDF used is bcrypt, however this will be swapped out for a more modern one in the near future, most likely argon2id.
-
-<a id="orga3a8341"></a>
-
-Compression
------------
-
-The compression backend is plugable and supports a variety of compression algorithms. Compression takes place before encryption, and each chunk is tagged with the compression algorithm used to compress it<sup><a id="fnr.1" class="footref" href="#fn.1">1</a></sup>.
-
-<a id="org229187f"></a>
-
-### TODO Intelligent Compression
-
-Asuran will support (but currently does not) intelligent encrypt on, where it will do a trial compression of the first chunk or chunks of a file with lz4, and if reasonable compression is detected, use the selected compression algorithm too compress the chunks of the file, otherwise applying no compression.
-
-<a id="org31fdd14"></a>
-
-Authentication
---------------
-
-All data stored in the repository is authenticated through an encrypt-then-mac construction, with HMAC-SHA256 and Blake2b currently supported. Asuran will sternly refuse to unpack a chunk if the HMAC does not pass verification.
-
-Content keys used by the CAS are generated with an HMAC of the plain text, using a different key than the HMAC used for verification. These are currently not verified.
-
-<a id="orgae4304f"></a>
-
-Development Process / Contributing
-==================================
-
-As it is only me developing at the moment, the current development model isn't very structured. In the future it will consist of a branch-per-featured model with branches being required to past a minimum set of tests before being merged into master.
-
-Pull requests and issues are welcome, and by contributing to this project you agree to license your work under the MIT license.
-
-<a id="org2561a5d"></a>
-
-Roadmap
--------
-
-<a id="org2d906fb"></a>
-
-### 0.1.0
-
-Release 0.1.0 should be a somewhat usable product. It will still only operate in append only mode, but will have support for an array of encryption, compression, and HMAC algorithm types. It will additionally have a tentatively stabilized on-disk format. The repository should be able to verify itself as a dedicated operation. The filesystem target should handle sparse data correctly.
-
-1.	TODO libasuran
-
-	libasuran 0.1.0 should have the following features:
-
-	-	[ ] Somewhat stable on disk format
-	-	[ ] Support for zlib, lzma, and lz4 compression
-	-	[ ] Support for chacha20-poly1305 encryption
-	-	[ ] Should have cargo benchmarks
-	-	[ ] Should have a working sparse data API
-	-	[ ] Should have a method for verifiying the integreity of the repo
-
-2.	TODO asuran
-
-	asuran 0.1.0 should have the following features:
-
-	-	[ ] Support for setting compression type/level
-	-	[ ] Support for setting encryption type
-	-	[ ] Support for setting HMAC algorithm
-	-	[ ] Runtime tests/benchmarks
-	-	[ ] Repository verification command
-
-<a id="org8db91cd"></a>
-
-### 0.2.0
-
-<a id="org4150617"></a>
-
-Mission Statement
-=================
-
-The asuran archival format is designed to be, in order of importance
-
-<a id="orgb1a085b"></a>
-
-Suitable for long term archival
--------------------------------
-
-Asuran should be a format you should be able to keep your data in forever. Breaking changes to the format (once the release hits 0.1.0) should never lose data in the forward direction, always come with a statically linked binary utility that can convert archives back and forth between the two formats, and always come with through documentation about any structures/features that can not be preserved moving in the backwards direction.
-
-Format versions should be well documented, with easily accessible plaintext documentation, such that a plaintext copy stored alongside an important repository should be sufficient to allow a future engineer to restore the repository without access to an existing asuran implementation.
-
-Long term archival features like optional parity data to guard against bitrot and a built in for in place refreshing by rewriting every segment should be provided.
-
-<a id="org72ff4d6"></a>
-
-Secure
-------
-
-Asuran should make good use of encryption and other cryptographic technologies to provide assurance of privacy to the user. Being hostable on untrusted storage, asuran can not hope to completely prevent data tampering, but it should, to the greatest extent possible, be immune to nondestructive tampering (i.e. addition of new files into an archive by an attacker), and be able to detect and reject archives that have been destructively tampered with (i.e. an attacker deleting or modifying files in a repository)
-
-<a id="org83eed9c"></a>
-
-Flexible
---------
-
-Asuran should not place any arbitrary restrictions on the content or structure of data stored in the repository, and should not be limited to the traditional filesystem abstraction. Alternative data layouts, such as photo libraries, email inboxes, and SQL database dumps should enjoy first class citizen status in the Asuran ecosystem.
-
-<a id="orgcea528a"></a>
-
-Fast
-----
-
-libasuran should be able to easily saturate a 1Gig ethernet port on a normal consumer grade desktop, or a 10Gig ethernet port on a mid to high tier server, with encryption and a reasonable level of compression turned on. This is assuming that libasuran does not outrun storage of course.
-
-<a id="org81e70a7"></a>
-
-Easily Embeddable
------------------
-
-The conical Asuran implementation (simply called Asuran) should eat its own dog food by directing all non-trivial repository operations through libasuran. libasuran should expose a well documented and consistent API for interacting with repositories, and should have a well maintained and thoroughly documented C FFI with bindings to, at very least, Python.
-
-<a id="orgea481eb"></a>
-
-Inspiration/Motivation
-======================
-
-This project is inspired by both [Borg](https://borgbackup.readthedocs.io/en/stable/) and [Restic](https://restic.net/). Both are very good pieces of software, and perfectly suitable for many use cases, but my use case seems to lie in between the two.
-
-In many ways, this project is intended to be a mashup of what I consider to be the best features of the two applications, while attempting to make a modifiable and extendable framework that can be embedded in other applications easily.
-
-<a id="org171cca7"></a>
-
-Features Borg has that Restic is missing
-----------------------------------------
-
--	Performance Borg generally has way better performance than Restic, in my work load I have personally found this to be to a disturbing extent.
--	Optional/Switchable Encryption Don't get me wrong, being able to safely store sensitive data on untrusted storage is really nice, but sometimes you really are backing up to trusted storage (e.g. an external hard drive that is already encrypted at the file system or drive level), and double encryption is just extra overhead.
--	Optional/Switchable Compression Restic doesn't support compression at all, which, in my opinion, makes it a no-go for many workloads
-
-<a id="orgca223a8"></a>
-
-Features Restic has that Borg is missing
-----------------------------------------
-
--	Switchable Storage Backends This one is a big deal for me. As a home gamer, being able to directly backup my datahoarder levels of files to an unlimited GDrive or the like is a huge deal. This is also the *only* reason I use Restic for some of my backups
--	Multiple computers writing to the same repository Borg's repository locking and chunk cache mechanisms make writing to the same repository with multiple computers a huge pain in the ass. Not having all your computers backing up to the same repository decreases deduplication by an extremely large factor and is just generally not good.
-
-<a id="org83a4af5"></a>
-
-Features I want that neither has
---------------------------------
-
--	Tar import and export
-
-This isn't entirely true, borg has tar export and is working on tar import, but it lacks one feature that is critical to my workflow, reproducing the same tar file. My work flow involves a program that produces backups as tar files, and when restoring them looks for a special file that must be the first in the tar. I would like the ability to import and export tars and keep the metadata of the tar the same, while still being able to take the tar apart and deduplicate the individual files within it, and use the compression defined by the repository.
-
--	Good multithreading
-
-	While borg is python based and doesn't really used threads, restic has multithreading, but in my opinion, doesn't use it well
-
-<a id="org9e9057f"></a>
-
-Comparison with [rdedup](https://github.com/dpc/rdedup)
--------------------------------------------------------
-
-rdedup is a very good tool, but falls sort in several areas for me.
-
--	No built in directory traversal
-
-	rdedup depends on external tools like tar to make backups. In my experience this makes for a poor deduplication rate compared to borg in my workflow.
-
--	No current support for cloud backends
-
-	This one is almost cheating because asuran does not currently have support for cloud backends, but asuran was designed from the ground up to be storage-agnostic.
-
--	No intelligent chunking
-
-	rdedup has good support for choosing from a few good content defined slicers, but lacks the framework for intelligent slicing of known data types, such as disk images that can be sliced blockwise, or intelligent picking apart of backups emitted by other applications in a way to maximize deduplication.
-
--	Little/no integration support
-
-	This complaint also somewhat applies to borg and restic, but to a lesser extent. libasuran is designed to be called into from other applications, such as a carbonite style automatic backup utility, allowing the easy creation of end user friendly applications that support the full suite of asuran features.
-
-<a id="org70a02ca"></a>
-
-Links
-=====
-
--	[Project Website](https://www.asuran.rs/)
--	[Asuran Matrix Chatroom](https://matrix.to/#/!gfTQMJBreSJoPEkEeI:matrix.org?via=matrix.org&via=t2bot.io)
-
-Footnotes
-=========
-
-<sup><a id="fn.1" href="#fnr.1">1</a></sup> The compression level used is also included in this tag, regardless of if it is needed or not.+Additionally, feel free to open an issue on the gitlab with any bugs you find. 